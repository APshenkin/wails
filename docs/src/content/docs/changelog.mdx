---
title: Changelog
---


Legend:
-  - macOS
- ⊞ - Windows
- 🐧 - Linux

/*--
All notable changes to this project will be documented in this file.

The format is based on [Keep a Changelog](https://keepachangelog.com/en/1.0.0/),
and this project adheres to [Semantic Versioning](https://semver.org/spec/v2.0.0.html).

- `Added` for new features.
- `Changed` for changes in existing functionality.
- `Deprecated` for soon-to-be removed features.
- `Removed` for now removed features.
- `Fixed` for any bug fixes.
- `Security` in case of vulnerabilities.

*/

## [Unreleased]

### Breaking Changes

- Renamed Service methods: `Name` -> `ServiceName`, `OnStartup` -> `ServiceStartup`, `OnShutdown` -> `ServiceShutdown` by [@leaanthony](https://github.com/leaanthony)
- Moved `Path` and `Paths` methods to `application` package by [@leaanthony](https://github.com/leaanthony)
- The application menu is now macOS only by [@leaanthony](https://github.com/leaanthony)

### Added

- Support aarch64 AppImage builds by [@AkshayKalose](https://github.com/AkshayKalose) in [#3981](https://github.com/wailsapp/wails/pull/3981)
- Add diagnostics section to `wails doctor` by [@leaanthony](https://github.com/leaanthony)
- Add window to context when calling a service method by [@leaanthony](https://github.com/leaanthony)
- Add `window-call` example to demonstrate how to know which window is calling a service by [@leaanthony](https://github.com/leaanthony)
- New Menu guide by [@leaanthony](https://github.com/leaanthony)
- Better panic handling by [@leaanthony](https://github.com/leaanthony)
- New Menu guide by [@leaanthony](https://github.com/leaanthony)
- Add doc comments for Service API by [@fbbdev](https://github.com/fbbdev) in [#4024](https://github.com/wailsapp/wails/pull/4024)
- Add function `application.NewServiceWithOptions` to initialise services with additional configuration by [@leaanthony](https://github.com/leaanthony) in [#4024](https://github.com/wailsapp/wails/pull/4024)
- Improved menu control by [@FalcoG](https://github.com/FalcoG) and [@leaanthony](https://github.com/leaanthony) in [#4031](https://github.com/wailsapp/wails/pull/4031)
- More documentation by [@leaanthony](https://github.com/leaanthony)
- Support cancellation of events in standard event listeners by [@leaanthony](https://github.com/leaanthony)
- Systray `Hide`, `Show` and `Destroy` support by [@leaanthony](https://github.com/leaanthony)
- Systray `SetTooltip` support by [@leaanthony](https://github.com/leaanthony). Original idea by [@lujihong](https://github.com/wailsapp/wails/issues/3487#issuecomment-2633242304)
- Report package path in binding generator warnings about unsupported types by [@fbbdev](https://github.com/fbbdev) in [#4045](https://github.com/wailsapp/wails/pull/4045)
- Add binding generator support for generic aliases by [@fbbdev](https://github.com/fbbdev) in [#4045](https://github.com/wailsapp/wails/pull/4045)
- Add binding generator support for `omitzero` JSON flag by [@fbbdev](https://github.com/fbbdev) in [#4045](https://github.com/wailsapp/wails/pull/4045)
- Add `//wails:ignore` directive to prevent binding generation for chosen service methods by [@fbbdev](https://github.com/fbbdev) in [#4045](https://github.com/wailsapp/wails/pull/4045)
- Add `//wails:internal` directive on services and models to allow for types that are exported in Go but not in JS/TS by [@fbbdev](https://github.com/fbbdev) in [#4045](https://github.com/wailsapp/wails/pull/4045)
- Add binding generator support for constants of alias type to allow for weakly typed enums by [@fbbdev](https://github.com/fbbdev) in [#4045](https://github.com/wailsapp/wails/pull/4045)
- Add support for macOS 15 "Sequoia" to `OSInfo.Branding` for improved OS version detection in [#4065](https://github.com/wailsapp/wails/pull/4065)
- Add `PostShutdown` hook for running custom code after the shutdown process completes by [@fbbdev](https://github.com/fbbdev) in [#4066](https://github.com/wailsapp/wails/pull/4066)
- Add `FatalError` struct to support detection of fatal errors in custom error handlers by [@fbbdev](https://github.com/fbbdev) in [#4066](https://github.com/wailsapp/wails/pull/4066)
- Standardise and document service startup and shutdown order by [@fbbdev](https://github.com/fbbdev) in [#4066](https://github.com/wailsapp/wails/pull/4066)
- Add test harness for application startup/shutdown sequence and service startup/shutdown tests by [@fbbdev](https://github.com/fbbdev) in [#4066](https://github.com/wailsapp/wails/pull/4066)
- Add `RegisterService` method for registering services after the application has been created by [@fbbdev](https://github.com/fbbdev) in [#4066](https://github.com/wailsapp/wails/pull/4066)
- Add `MarshalError` field in application and service options for custom error handling in binding calls by [@fbbdev](https://github.com/fbbdev) in [#4066](https://github.com/wailsapp/wails/pull/4066)
- Add cancellable promise wrapper that propagates cancellation requests through promise chains by [@fbbdev](https://github.com/fbbdev) in [#4100](https://github.com/wailsapp/wails/pull/4100)
- Add the ability to tie binding call cancellation to an `AbortSignal` by [@fbbdev](https://github.com/fbbdev) in [#4100](https://github.com/wailsapp/wails/pull/4100)
- Support `data-wml-*` attributes for WML alongside the usual `wml-*` attributes by [@leaanthony](https://github.com/leaanthony)

### Fixed

- Fixed Windows+Linux Edit Menu issues by [@leaanthony](https://github.com/leaanthony) in [#3f78a3a](https://github.com/wailsapp/wails/commit/3f78a3a8ce7837e8b32242c8edbbed431c68c062)
- Updated the minimum system version in macOS .plist files from 10.13.0 to 10.15.0 by [@AkshayKalose](https://github.com/AkshayKalose) in [#3981](https://github.com/wailsapp/wails/pull/3981)
- Window ID skip issue by [@leaanthony](https://github.com/leaanthony)
- Fix nil menu issue when calling RegisterContextMenu by [@leaanthony](https://github.com/leaanthony)
- Fixed dependency cycles in binding generator output by [@fbbdev](https://github.com/fbbdev) in [#4001](https://github.com/wailsapp/wails/pull/4001)
- Fixed use-before-define errors in binding generator output by [@fbbdev](https://github.com/fbbdev) in [#4001](https://github.com/wailsapp/wails/pull/4001)
- Pass build flags to binding generator by [@fbbdev](https://github.com/fbbdev) in [#4023](https://github.com/wailsapp/wails/pull/4023)
- Change paths in windows Taskfile to forward slashes to ensure it works on non-Windows platforms by [@leaanthony](https://github.com/leaanthony)
- Mac + Mac JS events now fixed by [@leaanthony](https://github.com/leaanthony)
- Fixed event deadlock for macOS by [@leaanthony](https://github.com/leaanthony)
- Fixed a `Parameter incorrect` error in Window initialisation on Windows when HTML provided but no JS by [@leaanthony](https://github.com/leaanthony)
- Fixed size of response prefix used for content type sniffing in asset server by [@fbbdev](https://github.com/fbbdev) in [#4049](https://github.com/wailsapp/wails/pull/4049)
- Fixed handling of non-404 responses on root index path in asset server by [@fbbdev](https://github.com/fbbdev) in [#4049](https://github.com/wailsapp/wails/pull/4049)
- Fixed undefined behaviour in binding generator when testing properties of generic types by [@fbbdev](https://github.com/fbbdev) in [#4045](https://github.com/wailsapp/wails/pull/4045)
- Fixed binding generator output for models when underlying type has not the same properties as named wrapper by [@fbbdev](https://github.com/fbbdev) in [#4045](https://github.com/wailsapp/wails/pull/4045)
- Fixed binding generator output for map key types and preprocessing by [@fbbdev](https://github.com/fbbdev) in [#4045](https://github.com/wailsapp/wails/pull/4045)
- Fixed binding generator output for structs that implement marshaler interfaces by [@fbbdev](https://github.com/fbbdev) in [#4045](https://github.com/wailsapp/wails/pull/4045)
- Fixed detection of type cycles involving generic types in binding generator by [@fbbdev](https://github.com/fbbdev) in [#4045](https://github.com/wailsapp/wails/pull/4045)
- Fixed invalid references to unexported models in binding generator output by [@fbbdev](https://github.com/fbbdev) in [#4045](https://github.com/wailsapp/wails/pull/4045)
- Moved injected code to the end of service files by [@fbbdev](https://github.com/fbbdev) in [#4045](https://github.com/wailsapp/wails/pull/4045)
- Fixed handling of errors from file close operations in binding generator by [@fbbdev](https://github.com/fbbdev) in [#4045](https://github.com/wailsapp/wails/pull/4045)
- Suppressed warnings for services that define lifecycle or http methods but no other bound methods by [@fbbdev](https://github.com/fbbdev) in [#4045](https://github.com/wailsapp/wails/pull/4045)
- Fixed non-React templates failing to display Hello World footer when using light system colour scheme by [@marcus-crane](https://github.com/marcus-crane) in [#4056](https://github.com/wailsapp/wails/pull/4056)
- Fixed hidden menu items on macOS by [@leaanthony](https://github.com/leaanthony)
- Fixed handling and formatting of errors in message processors by [@fbbdev](https://github.com/fbbdev) in [#4066](https://github.com/wailsapp/wails/pull/4066)
-  Fixed skipped service shutdown when quitting application by [@fbbdev](https://github.com/fbbdev) in [#4066](https://github.com/wailsapp/wails/pull/4066)
-  Ensure menu updates occur on the main thread by [@leaanthony](https://github.com/leaanthony)
- The dragging and resizing mechanism is now more robust and matches expected platform behaviour more closely by [@fbbdev](https://github.com/fbbdev) in [#4100](https://github.com/wailsapp/wails/pull/4100)
- Fixed [#4097](https://github.com/wailsapp/wails/issues/4097) Webpack/angular discards runtime init code by [@fbbdev](https://github.com/fbbdev) in [#4100](https://github.com/wailsapp/wails/pull/4100)

### Changed

- Removed `application.WindowIDKey` and `application.WindowNameKey` (replaced by `application.WindowKey`) by [@leaanthony](https://github.com/leaanthony)
- ContextMenuData now returns a string instead of any by [@leaanthony](https://github.com/leaanthony)
- In JS/TS bindings, class fields of fixed-length array types are now initialized with their expected length instead of being empty by [@fbbdev](https://github.com/fbbdev) in [#4001](https://github.com/wailsapp/wails/pull/4001)
- ContextMenuData now returns a string instead of any by [@leaanthony](https://github.com/leaanthony)
- `application.NewService` does not accept options as an optional parameter anymore (use `application.NewServiceWithOptions` instead) by [@leaanthony](https://github.com/leaanthony) in [#4024](https://github.com/wailsapp/wails/pull/4024)
- Removed `nanoid` dependency by [@leaanthony](https://github.com/leaanthony)
- Updated Window example for mica/acrylic/tabbed window styles by [@leaanthony](https://github.com/leaanthony)
- In JS/TS bindings, `internal.js/ts` model files have been removed; all models can now be found in `models.js/ts` by [@fbbdev](https://github.com/fbbdev) in [#4045](https://github.com/wailsapp/wails/pull/4045)
- In JS/TS bindings, named types are never rendered as aliases for other named types; the old behaviour is now restricted to aliases by [@fbbdev](https://github.com/fbbdev) in [#4045](https://github.com/wailsapp/wails/pull/4045)
- In JS/TS bindings, in class mode, struct fields whose type is a type parameter are marked optional and never initialised automatically by [@fbbdev](https://github.com/fbbdev) in [#4045](https://github.com/wailsapp/wails/pull/4045)
- Remove ESLint from templates by by [@IanVS](https://github.com/IanVS) in [#4059](https://github.com/wailsapp/wails/pull/4059)
- Update copyright date to 2025 by [@IanVS](https://github.com/IanVS) in [#4037](https://github.com/wailsapp/wails/pull/4037)
- Add docs for event.Sender by [@IanVS](https://github.com/IanVS) in [#4075](https://github.com/wailsapp/wails/pull/4075)
- Go 1.24 support by [@leaanthony](https://github.com/leaanthony)
- `ServiceStartup` hooks are now invoked when `App.Run` is called, not in `application.New` by [@fbbdev](https://github.com/fbbdev) in [#4066](https://github.com/wailsapp/wails/pull/4066)
- `ServiceStartup` errors are now returned from `App.Run` instead of terminating the process by [@fbbdev](https://github.com/fbbdev) in [#4066](https://github.com/wailsapp/wails/pull/4066)
- Binding and dialog calls from JS now reject with error objects instead of strings by [@fbbdev](https://github.com/fbbdev) in [#4066](https://github.com/wailsapp/wails/pull/4066)
<<<<<<< HEAD
- The JS runtime has been ported to TypeScript by [@fbbdev](https://github.com/fbbdev) in [#4100](https://github.com/wailsapp/wails/pull/4100)
- The runtime initialises as soon as it is imported, no need to wait for the window to load by [@fbbdev](https://github.com/fbbdev) in [#4100](https://github.com/wailsapp/wails/pull/4100)
- The runtime does not export an init method anymore. A side effects import can be used to initialise it by [@fbbdev](https://github.com/fbbdev) in [#4100](https://github.com/wailsapp/wails/pull/4100)
- Bound methods now return a `CancellablePromise` that rejects with a `CancelError` if cancelled. The actual result of the call is discarded by [@fbbdev](https://github.com/fbbdev) in [#4100](https://github.com/wailsapp/wails/pull/4100)
=======
- Improved systray menu positioning on Windows by [@leaanthony](https://github.com/leaanthony)
>>>>>>> 28d22f7b

## v3.0.0-alpha.9 - 2025-01-13

### Added

- `app.OpenFileManager(path string, selectFile bool)` to open the system file manager to the path `path` with optional highlighting via `selectFile` by [@Krzysztofz01](https://github.com/Krzysztofz01) [@rcalixte](https://github.com/rcalixte)
- New `-git` flag for `wails3 init` command by [@leaanthony](https://github.com/leaanthony)
- New `wails3 generate webview2bootstrapper` command by [@leaanthony](https://github.com/leaanthony)
- Added `init()` method in runtime to allow manual initialisation of the runtime by [@leaanthony](https://github.com/leaanthony)
- Added `WindowDidMoveDebounceMS` option to Window's WindowOptions by [@leaanthony](https://github.com/leaanthony)
- Added Single Instance feature by [@leaanthony](https://github.com/leaanthony). Based on the [v2 PR](https://github.com/wailsapp/wails/pull/2951) by @APshenkin.
- `wails3 generate template` command by [@leaanthony](https://github.com/leaanthony)
- `wails3 releasenotes` command by [@leaanthony](https://github.com/leaanthony)
- `wails3 update cli` command by [@leaanthony](https://github.com/leaanthony)
- `-clean` option for `wails3 generate bindings` command by [@leaanthony](https://github.com/leaanthony)
- Allow for aarch64 (arm64) AppImage Linux builds by [@AkshayKalose](https://github.com/AkshayKalose) in [#3981](https://github.com/wailsapp/wails/pull/3981)

### Fixed

- Fixed min/max width options for linux by @atterpac in [#3979](https://github.com/wailsapp/wails/pull/3979)
- Typescript templates types definitions via npm version bump by @atterpac in [#3966](https://github.com/wailsapp/wails/pull/3966)
- Fix Sveltekit template CSS referance by @atterpac in [#3945](https://github.com/wailsapp/wails/pull/3945)
- Ensure key callbacks in window run() are called on the main thread by [@leaanthony](https://github.com/leaanthony)
- Fix dialog directory chooser examples by [@leaanthony](https://github.com/leaanthony)
- Created new Chinese error page when index.html is missing by [@leaanthony](https://github.com/leaanthony)
-  Ensure `windowDidBecomeKey` callback is running on main thread by [@leaanthony](https://github.com/leaanthony)
-  Support fullscreen for frameless windows by [@leaanthony](https://github.com/leaanthony)
-  Improved window destroying logic by [@leaanthony](https://github.com/leaanthony)
-  Fix window position logic when attached to system trays by [@leaanthony](https://github.com/leaanthony)
-  Support fullscreen for frameless windows by [@leaanthony](https://github.com/leaanthony)
- Fix event handling by [@leaanthony](https://github.com/leaanthony)
- Fixed window shutdown logic by [@leaanthony](https://github.com/leaanthony)
- Common taskfile now defaults to generating Typescript bindings for Typescript templates by [@leaanthony](https://github.com/leaanthony)
- Fix Close application on WM_CLOSE message when no windows are open/systray only by [@mmalcek](https://github.com/mmalcek) in [#3990](https://github.com/wailsapp/wails/pull/3990)
- Fixed garble build by @5aaee9 in [#3192](https://github.com/wailsapp/wails/pull/3192)
- Fixed windows nsis builds by [@leaanthony](https://github.com/leaanthony)

### Changed

- Moved build assets to platform specific directories by [@leaanthony](https://github.com/leaanthony)
- Moved and renamed Taskfiles to platform specific directories by [@leaanthony](https://github.com/leaanthony)
- Created a much better experience when `index.html` is missing by [@leaanthony](https://github.com/leaanthony)
- [Windows] Improved performance of minimise and restore by [@leaanthony](https://github.com/leaanthony). Based on original [PR](https://github.com/wailsapp/wails/pull/3955) by [562589540](https://github.com/562589540)
- Removed `ShouldClose` option (Register a hook for events.Common.WindowClosing instead) by [@leaanthony](https://github.com/leaanthony)
- [Windows] Reduced flicker when opening a window by [@leaanthony](https://github.com/leaanthony)
- Removed `Window.Destroy` as this was intended to be an internal function by [@leaanthony](https://github.com/leaanthony)
- Renamed `WindowClose` events to `WindowClosing` by [@leaanthony](https://github.com/leaanthony)
- Frontend builds now use vite environment "development" or "production" depending on build type by [@leaanthony](https://github.com/leaanthony)
- Update to go-webview2 v1.19 by [@leaanthony](https://github.com/leaanthony)

## v3.0.0-alpha.8.3 - 2024-12-07

### Changed

- Ensure fork of taskfile is used by @leaanthony

## v3.0.0-alpha.8.2 - 2024-12-07

### Changed

- Update fork of Taskfile to fix version issues when installing using
  `go install` by @leaanthony

## v3.0.0-alpha.8.1 - 2024-12-07

### Changed

- Using fork of Taskfile to fix version issues when installing using
  `go install` by @leaanthony

## v3.0.0-alpha.8 - 2024-12-06

### Added

- Added hyperlink for sponsor by @ansxuman in [#3958](https://github.com/wailsapp/wails/pull/3958)
- Support of linux packaging of deb,rpm, and arch linux packager builds by
  @atterpac in [#3909](https://github.com/wailsapp/wails/3909)
- Added Support for darwin universal builds and packages by
  [ansxuman](https://github.com/ansxuman) in
  [#3902](https://github.com/wailsapp/wails/pull/3902)
- Events documentation to the website by
  [atterpac](https://github.com/atterpac) in
  [#3867](https://github.com/wailsapp/wails/pull/3867)
- Templates for sveltekit and sveltekit-ts that are set for non-SSR development
  by [atterpac](https://github.com/atterpac) in
  [#3829](https://github.com/wailsapp/wails/pull/3829)
- Update build assets using new `wails3 update build-assets` command by
  [leaanthony](https://github.com/leaanthony)
- Example to test the HTML Drag and Drop API by
  [FerroO2000](https://github.com/FerroO2000) in
  [#3856](https://github.com/wailsapp/wails/pull/3856)
- File Association support by [leaanthony](https://github.com/leaanthony) in
  [#3873](https://github.com/wailsapp/wails/pull/3873)
- New `wails3 generate runtime` command by
  [leaanthony](https://github.com/leaanthony)
- New `InitialPosition` option to specify if the window should be centered or
  positioned at the given X/Y location by
  [leaanthony](https://github.com/leaanthony) in
  [#3885](https://github.com/wailsapp/wails/pull/3885)
- Add `Path` & `Paths` methods to `application` package by
  [ansxuman](https://github.com/ansxuman) and
  [leaanthony](https://github.com/leaanthony) in
  [#3823](https://github.com/wailsapp/wails/pull/3823)
- Added `GeneralAutofillEnabled` and `PasswordAutosaveEnabled` Windows options
  by [leaanthony](https://github.com/leaanthony) in
  [#3766](https://github.com/wailsapp/wails/pull/3766)
- Added the ability to retrieve the window calling a service method by
  [leaanthony](https://github.com/leaanthony) in
  [#3888](https://github.com/wailsapp/wails/pull/3888)
- Added `EnabledFeatures` and `DisabledFeatures` options for Webview2 by
  [leaanthony](https://github.com/leaanthony).
-

### Changed

- `service.OnStartup` now shutdowns the application on error and runs
  `service.OnShutdown`for any prior services that started by @atterpac in
  [#3920](https://github.com/wailsapp/wails/pull/3920)
- Refactored systray click messaging to better align with user interactions by
  @atterpac in [#3907](https://github.com/wailsapp/wails/pull/3907)
- Asset embed to include `all:frontend/dist` to support frameworks that generate
  subfolders by @atterpac in
  [#3887](https://github.com/wailsapp/wails/pull/3887)
- Taskfile refactor by [leaanthony](https://github.com/leaanthony) in
  [#3748](https://github.com/wailsapp/wails/pull/3748)
- Upgrade to `go-webview2` v1.0.16 by
  [leaanthony](https://github.com/leaanthony)
- Fixed `Screen` type to include `ID` not `Id` by
  [etesam913](https://github.com/etesam913) in
  [#3778](https://github.com/wailsapp/wails/pull/3778)
- Update `go.mod.tmpl` wails version to support `application.ServiceOptions` by
  [northes](https://github.com/northes) in
  [#3836](https://github.com/wailsapp/wails/pull/3836)
- Fixed service name determination by [windom](https://github.com/windom/) in
  [#3827](https://github.com/wailsapp/wails/pull/3827)
- mkdocs serve now uses docker by [leaanthony](https://github.com/leaanthony)
- Consolidated dev config into `config.yml` by
  [leaanthony](https://github.com/leaanthony)
- Systray dialog now defaults to the application icon if available (Windows) by
  [@leaanthony](https://github.com/leaanthony)
- Better reporting of GPU + Memory for macOS by
  [@leaanthony](https://github.com/leaanthony)
- Removed `WebviewGpuIsDisabled` and `EnableFraudulentWebsiteWarnings`
  (superseded by `EnabledFeatures` and `DisabledFeatures` options) by
  [leaanthony](https://github.com/leaanthony)

### Fixed

- Fixed deadlock in Linux dialog for multiple selections caused by unclosed
  channel variable by @michael-freling in
  [#3925](https://github.com/wailsapp/wails/pull/3925)
- Fixed cross-platform cleanup for .syso files during Windows build by
  [ansxuman](https://github.com/ansxuman) in
  [#3924](https://github.com/wailsapp/wails/pull/3924)
- Fixed amd64 appimage compile by @atterpac in
  [#3898](https://github.com/wailsapp/wails/pull/3898)
- Fixed build assets update by @ansxuman in
  [#3901](https://github.com/wailsapp/wails/pull/3901)
- Fixed Linux systray `OnClick` and `OnRightClick` implementation by @atterpac
  in [#3886](https://github.com/wailsapp/wails/pull/3886)
- Fixed `AlwaysOnTop` not working on Mac by
  [leaanthony](https://github.com/leaanthony) in
  [#3841](https://github.com/wailsapp/wails/pull/3841)
-  Fixed `application.NewEditMenu` including a duplicate
  `PasteAndMatchStyle` role in the edit menu on Darwin by
  [johnmccabe](https://github.com/johnmccabe) in
  [#3839](https://github.com/wailsapp/wails/pull/3839)
- 🐧 Fixed aarch64 compilation
  [#3840](https://github.com/wailsapp/wails/issues/3840) in
  [#3854](https://github.com/wailsapp/wails/pull/3854) by
  [kodflow](https://github.com/kodflow)
- ⊞ Fixed radio group menu items by
  [@leaanthony](https://github.com/leaanthony)
- Fix error on building runnable .app on MacOS when 'name' and 'outputfilename'
  are different. by @nickisworking in
  [#3789](https://github.com/wailsapp/wails/pull/3789)

## v3.0.0-alpha.7 - 2024-09-18

### Added

- ⊞ New DIP system for Enhanced High DPI Monitor Support by
  [mmghv](https://github.com/mmghv) in
  [#3665](https://github.com/wailsapp/wails/pull/3665)
- ⊞ Window class name option by [windom](https://github.com/windom/) in
  [#3682](https://github.com/wailsapp/wails/pull/3682)
- Services have been expanded to provide plugin functionality. By
  [atterpac](https://github.com/atterpac) and
  [leaanthony](https://github.com/leaanthony) in
  [#3570](https://github.com/wailsapp/wails/pull/3570)

### Changed

- Events API change: `On`/`Emit` -> user events, `OnApplicationEvent` ->
  Application Events `OnWindowEvent` -> Window Events, by
  [leaanthony](https://github.com/leaanthony)
- Fix for Events API on Linux by [TheGB0077](https://github.com/TheGB0077) in
  [#3734](https://github.com/wailsapp/wails/pull/3734)
- [CI] improvements to actions & enable to run actions also in forks and
  branches prefixed with `v3/` or `v3-` by
  [stendler](https://github.com/stendler) in
  [#3747](https://github.com/wailsapp/wails/pull/3747)

### Fixed

- Fixed bug with usage of customEventProcessor in drag-n-drop example by
  [etesam913](https://github.com/etesam913) in
  [#3742](https://github.com/wailsapp/wails/pull/3742)
- 🐧 Fixed linux compile error introduced by IgnoreMouseEvents addition by
  [atterpac](https://github.com/atterpac) in
  [#3721](https://github.com/wailsapp/wails/pull/3721)
- ⊞ Fixed syso icon file generation bug by
  [atterpac](https://github.com/atterpac) in
  [#3675](https://github.com/wailsapp/wails/pull/3675)
- 🐧 Fix to run natively in wayland incorporated from
  [#1811](https://github.com/wailsapp/wails/pull/1811) in
  [#3614](https://github.com/wailsapp/wails/pull/3614) by
  [@stendler](https://github.com/stendler)
- Do not bind internal service methods in
  [#3720](https://github.com/wailsapp/wails/pull/3720) by
  [leaanthony](https://github.com/leaanthony)
- ⊞ Fixed system tray startup panic in
  [#3693](https://github.com/wailsapp/wails/issues/3693) by
  [@DeltaLaboratory](https://github.com/DeltaLaboratory)
- Do not bind internal service methods in
  [#3720](https://github.com/wailsapp/wails/pull/3720) by
  [leaanthony](https://github.com/leaanthony)
- ⊞ Fixed system tray startup panic in
  [#3693](https://github.com/wailsapp/wails/issues/3693) by
  [@DeltaLaboratory](https://github.com/DeltaLaboratory)
- Major menu item refactor and event handling. Mainly improves macOS for now. By
  [leaanthony](https://github.com/leaanthony)
- Fix tests after plugins and event refactor in
  [#3746](https://github.com/wailsapp/wails/pull/3746) by
  [@stendler](https://github.com/stendler)
- ⊞ Fixed `Failed to unregister class Chrome_WidgetWin_0` warning. By
  [leaanthony](https://github.com/leaanthony)

## v3.0.0-alpha.6 - 2024-07-30

### Fixed

- Module issues

## v3.0.0-alpha.5 - 2024-07-30

### Added

- 🐧 WindowDidMove / WindowDidResize events in
  [#3580](https://github.com/wailsapp/wails/pull/3580)
- ⊞ WindowDidResize event in
  [#3580](https://github.com/wailsapp/wails/pull/3580)
-  add Event ApplicationShouldHandleReopen to be able to handle dock
  icon click by @5aaee9 in [#2991](https://github.com/wailsapp/wails/pull/2991)
-  add getPrimaryScreen/getScreens to impl by @tmclane in
  [#2618](https://github.com/wailsapp/wails/pull/2618)
-  add option for showing the toolbar in fullscreen mode on macOS by
  [@fbbdev](https://github.com/fbbdev) in
  [#3282](https://github.com/wailsapp/wails/pull/3282)
- 🐧 add onKeyPress logic to convert linux keypress into an accelerator
  @[Atterpac](https://github.com/Atterpac)
  in[#3022](https://github.com/wailsapp/wails/pull/3022])
- 🐧 add task `run:linux` by
  [@marcus-crane](https://github.com/marcus-crane) in
  [#3146](https://github.com/wailsapp/wails/pull/3146)
- Export `SetIcon` method by @almas1992 in
  [PR](https://github.com/wailsapp/wails/pull/3147)
- Improve `OnShutdown` by @almas1992 in
  [PR](https://github.com/wailsapp/wails/pull/3189)
- Restore `ToggleMaximise` method in `Window` interface by
  [@fbbdev](https://github.com/fbbdev) in
  [#3281](https://github.com/wailsapp/wails/pull/3281)
- Added more information to `Environment()`. By @leaanthony in
  [aba82cc](https://github.com/wailsapp/wails/commit/aba82cc52787c97fb99afa58b8b63a0004b7ff6c)
  based on [PR](https://github.com/wailsapp/wails/pull/2044) by @Mai-Lapyst
- Expose the `WebviewWindow.IsFocused` method on the `Window` interface by
  [@fbbdev](https://github.com/fbbdev) in
  [#3295](https://github.com/wailsapp/wails/pull/3295)
- Support multiple space-separated trigger events in the WML system by
  [@fbbdev](https://github.com/fbbdev) in
  [#3295](https://github.com/wailsapp/wails/pull/3295)
- Add ESM exports from the bundled JS runtime script by
  [@fbbdev](https://github.com/fbbdev) in
  [#3295](https://github.com/wailsapp/wails/pull/3295)
- Add binding generator flag for using the bundled JS runtime script instead of
  the npm package by [@fbbdev](https://github.com/fbbdev) in
  [#3334](https://github.com/wailsapp/wails/pull/3334)
- Implement `setIcon` on linux by [@abichinger](https://github.com/abichinger)
  in [#3354](https://github.com/wailsapp/wails/pull/3354)
- Add flag `-port` to dev command and support environment variable
  `WAILS_VITE_PORT` by [@abichinger](https://github.com/abichinger) in
  [#3429](https://github.com/wailsapp/wails/pull/3429)
- Add tests for bound method calls by
  [@abichinger](https://github.com/abichinger) in
  [#3431](https://github.com/wailsapp/wails/pull/3431)
- ⊞ add `SetIgnoreMouseEvents` for already created window by
  [@bruxaodev](https://github.com/bruxaodev) in
  [#3667](https://github.com/wailsapp/wails/pull/3667)
-  Add ability to set a window's stacking level (order) by
  [@OlegGulevskyy](https://github.com/OlegGulevskyy) in
  [#3674](https://github.com/wailsapp/wails/pull/3674)

### Fixed

- Fixed resize event messaging by [atterpac](https://github.com/atterpac) in
  [#3606](https://github.com/wailsapp/wails/pull/3606)
- 🐧Fixed theme handling error on NixOS by
  [tmclane](https://github.com/tmclane) in
  [#3515](https://github.com/wailsapp/wails/pull/3515)
- Fixed cross volume project install for windows by
  [atterpac](https://github.com/atterac) in
  [#3512](https://github.com/wailsapp/wails/pull/3512)
- Fixed react template css to show footer by
  [atterpac](https://github.com/atterpac) in
  [#3477](https://github.com/wailsapp/wails/pull/3477)
- Fixed zombie processes when working in devmode by updating to latest refresh
  by [Atterpac](https://github.com/atterpac) in
  [#3320](https://github.com/wailsapp/wails/pull/3320).
- Fixed appimage webkit file sourcing by [Atterpac](https://github.com/atterpac)
  in [#3306](https://github.com/wailsapp/wails/pull/3306).
- Fixed Doctor apt package verify by [Atterpac](https://github.com/Atterpac) in
  [#2972](https://github.com/wailsapp/wails/pull/2972).
- Fixed application frozen when quit (Darwin) by @5aaee9 in
  [#2982](https://github.com/wailsapp/wails/pull/2982)
- Fixed background colours of examples on Windows by
  [mmghv](https://github.com/mmghv) in
  [#2750](https://github.com/wailsapp/wails/pull/2750).
- Fixed default context menus by [mmghv](https://github.com/mmghv) in
  [#2753](https://github.com/wailsapp/wails/pull/2753).
- Fixed hex values for arrow keys on Darwin by
  [jaybeecave](https://github.com/jaybeecave) in
  [#3052](https://github.com/wailsapp/wails/pull/3052).
- Set drag-n-drop for windows to working. Added by
  [@pylotlight](https://github.com/pylotlight) in
  [PR](https://github.com/wailsapp/wails/pull/3039)
- Fixed bug for linux in doctor in the event user doesn't have proper drivers
  installed. Added by [@pylotlight](https://github.com/pylotlight) in
  [PR](https://github.com/wailsapp/wails/pull/3032)
- Fix dpi scaling on start up (windows). Changed by @almas1992 in
  [PR](https://github.com/wailsapp/wails/pull/3145)
- Fix replace line in `go.mod` to use relative paths. Fixes Windows paths with
  spaces - @leaanthony.
- Fix MacOS systray click handling when no attached window by
  [thomas-senechal](https://github.com/thomas-senechal) in PR
  [#3207](https://github.com/wailsapp/wails/pull/3207)
- Fix failing Windows build due to unknown option by
  [thomas-senechal](https://github.com/thomas-senechal) in PR
  [#3208](https://github.com/wailsapp/wails/pull/3208)
- Fix crash on windows left clicking the systray icon when not having an
  attached window [tw1nk](https://github.com/tw1nk) in PR
  [#3271](https://github.com/wailsapp/wails/pull/3271)
- Fix wrong baseURL when open window twice by @5aaee9 in PR
  [#3273](https://github.com/wailsapp/wails/pull/3273)
- Fix ordering of if branches in `WebviewWindow.Restore` method by
  [@fbbdev](https://github.com/fbbdev) in
  [#3279](https://github.com/wailsapp/wails/pull/3279)
- Correctly compute `startURL` across multiple `GetStartURL` invocations when
  `FRONTEND_DEVSERVER_URL` is present.
  [#3299](https://github.com/wailsapp/wails/pull/3299)
- Fix the JS type of the `Screen` struct to match its Go counterpart by
  [@fbbdev](https://github.com/fbbdev) in
  [#3295](https://github.com/wailsapp/wails/pull/3295)
- Fix the `WML.Reload` method to ensure proper cleanup of registered event
  listeners by [@fbbdev](https://github.com/fbbdev) in
  [#3295](https://github.com/wailsapp/wails/pull/3295)
- Fix custom context menu closing immediately on linux by
  [@abichinger](https://github.com/abichinger) in
  [#3330](https://github.com/wailsapp/wails/pull/3330)
- Fix the output path and extension of model files produced by the binding
  generator by [@fbbdev](https://github.com/fbbdev) in
  [#3334](https://github.com/wailsapp/wails/pull/3334)
- Fix the import paths of model files in JS code produced by the binding
  generator by [@fbbdev](https://github.com/fbbdev) in
  [#3334](https://github.com/wailsapp/wails/pull/3334)
- Fix drag-n-drop on some linux distros by
  [@abichinger](https://github.com/abichinger) in
  [#3346](https://github.com/wailsapp/wails/pull/3346)
- Fix missing task for macOS when using `wails3 task dev` by
  [@hfoxy](https://github.com/hfoxy) in
  [#3417](https://github.com/wailsapp/wails/pull/3417)
- Fix registering events causing a nil map assignment by
  [@hfoxy](https://github.com/hfoxy) in
  [#3426](https://github.com/wailsapp/wails/pull/3426)
- Fix unmarshaling of bound method parameters by
  [@fbbdev](https://github.com/fbbdev) in
  [#3431](https://github.com/wailsapp/wails/pull/3431)
- Fix handling of multiple return values from bound methods by
  [@fbbdev](https://github.com/fbbdev) in
  [#3431](https://github.com/wailsapp/wails/pull/3431)
- Fix doctor detection of npm that is not installed with system package manager
  by [@pekim](https://github.com/pekim) in
  [#3458](https://github.com/wailsapp/wails/pull/3458)
- Fix missing MicrosoftEdgeWebview2Setup.exe. Thanks to
  [@robin-samuel](https://github.com/robin-samuel).
- Fix random crash on linux due to window ID handling by @leaanthony. Based on
  PR [#3466](https://github.com/wailsapp/wails/pull/3622) by
  [@5aaee9](https://github.com/5aaee9).
- Fix systemTray.setIcon crashing on Linux by
  [@windom](https://github.com/windom/) in
  [#3636](https://github.com/wailsapp/wails/pull/3636).
- Fix Ensure Window Frame is Applied on First Call in `setFrameless` Function on
  Windows by [@bruxaodev](https://github.com/bruxaodev/) in
  [#3691](https://github.com/wailsapp/wails/pull/3691).

### Changed

- Renamed `AbsolutePosition()` to `Position()` by
  [mmghv](https://github.com/mmghv) in
  [#3611](https://github.com/wailsapp/wails/pull/3611)
- Update linux webkit dependency to webkit2gtk-4.1 over webkitgtk2-4.0 to
  support Ubuntu 24.04 LTS by [atterpac](https://github.com/atterpac) in
  [#3461](https://github.com/wailsapp/wails/pull/3461)
- The bundled JS runtime script is now an ESM module: script tags importing it
  must have the `type="module"` attribute. By
  [@fbbdev](https://github.com/fbbdev) in
  [#3295](https://github.com/wailsapp/wails/pull/3295)
- The `@wailsio/runtime` package does not publish its API on the `window.wails`
  object, and does not start the WML system. This has been done to improve
  encapsulation. The WML system can be started manually if desired by calling
  the new `WML.Enable` method. The bundled JS runtime script still performs both
  operations automatically. By [@fbbdev](https://github.com/fbbdev) in
  [#3295](https://github.com/wailsapp/wails/pull/3295)
- The Window API module `@wailsio/runtime/src/window` now exposes the containing
  window object as a default export. It is not possible anymore to import
  individual methods through ESM named or namespace import syntax.
- The JS window API has been updated to match the current Go `WebviewWindow`
  API. Some methods have changed name or prototype, specifically: `Screen`
  becomes `GetScreen`; `GetZoomLevel`/`SetZoomLevel` become `GetZoom`/`SetZoom`;
  `GetZoom`, `Width` and `Height` now return values directly instead of wrapping
  them within objects. By [@fbbdev](https://github.com/fbbdev) in
  [#3295](https://github.com/wailsapp/wails/pull/3295)
- The binding generator now uses calls by ID by default. The `-id` CLI option
  has been removed. Use the `-names` CLI option to switch back to calls by name.
  By [@fbbdev](https://github.com/fbbdev) in
  [#3468](https://github.com/wailsapp/wails/pull/3468)
- New binding code layout: output files were previously organised in folders
  named after their containing package; now full Go import paths are used,
  including the module path. By [@fbbdev](https://github.com/fbbdev) in
  [#3468](https://github.com/wailsapp/wails/pull/3468)
- The struct field `application.Options.Bind` has been renamed to
  `application.Options.Services`. By [@fbbdev](https://github.com/fbbdev) in
  [#3468](https://github.com/wailsapp/wails/pull/3468)
- New syntax for binding services: service instances must now be wrapped in a
  call to `application.NewService`. By [@fbbdev](https://github.com/fbbdev) in
  [#3468](https://github.com/wailsapp/wails/pull/3468)
- Disable spinner on Non-Terminal or CI Environment by
  [@DeltaLaboratory](https://github.com/DeltaLaboratory) in
  [#3574](https://github.com/wailsapp/wails/pull/3574)<|MERGE_RESOLUTION|>--- conflicted
+++ resolved
@@ -115,14 +115,11 @@
 - `ServiceStartup` hooks are now invoked when `App.Run` is called, not in `application.New` by [@fbbdev](https://github.com/fbbdev) in [#4066](https://github.com/wailsapp/wails/pull/4066)
 - `ServiceStartup` errors are now returned from `App.Run` instead of terminating the process by [@fbbdev](https://github.com/fbbdev) in [#4066](https://github.com/wailsapp/wails/pull/4066)
 - Binding and dialog calls from JS now reject with error objects instead of strings by [@fbbdev](https://github.com/fbbdev) in [#4066](https://github.com/wailsapp/wails/pull/4066)
-<<<<<<< HEAD
+- Improved systray menu positioning on Windows by [@leaanthony](https://github.com/leaanthony)
 - The JS runtime has been ported to TypeScript by [@fbbdev](https://github.com/fbbdev) in [#4100](https://github.com/wailsapp/wails/pull/4100)
 - The runtime initialises as soon as it is imported, no need to wait for the window to load by [@fbbdev](https://github.com/fbbdev) in [#4100](https://github.com/wailsapp/wails/pull/4100)
 - The runtime does not export an init method anymore. A side effects import can be used to initialise it by [@fbbdev](https://github.com/fbbdev) in [#4100](https://github.com/wailsapp/wails/pull/4100)
 - Bound methods now return a `CancellablePromise` that rejects with a `CancelError` if cancelled. The actual result of the call is discarded by [@fbbdev](https://github.com/fbbdev) in [#4100](https://github.com/wailsapp/wails/pull/4100)
-=======
-- Improved systray menu positioning on Windows by [@leaanthony](https://github.com/leaanthony)
->>>>>>> 28d22f7b
 
 ## v3.0.0-alpha.9 - 2025-01-13
 
