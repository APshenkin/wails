package cmd

// Version - Wails version
<<<<<<< HEAD
const Version = "v1.7.1"
=======
const Version = "v1.8.0"
>>>>>>> 6f069663
<|MERGE_RESOLUTION|>--- conflicted
+++ resolved
@@ -1,8 +1,4 @@
 package cmd
 
 // Version - Wails version
-<<<<<<< HEAD
-const Version = "v1.7.1"
-=======
-const Version = "v1.8.0"
->>>>>>> 6f069663
+const Version = "v1.8.0"