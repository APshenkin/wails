--- conflicted
+++ resolved
@@ -71,13 +71,11 @@
 	Crux
 	// RHEL distribution
 	RHEL
-<<<<<<< HEAD
 	// NixOS distribution
 	NixOS
-=======
 	// Artix linux distribution
 	ArtixLinux
->>>>>>> 9a4c6030
+
 )
 
 // DistroInfo contains all the information relating to a linux distribution
@@ -190,13 +188,10 @@
 		result.Distribution = EndeavourOS
 	case "crux":
 		result.Distribution = Crux
-<<<<<<< HEAD
 	case "nixos":
 		result.Distribution = NixOS
-=======
 	case "artix":
 		result.Distribution = ArtixLinux
->>>>>>> 9a4c6030
 	default:
 		result.Distribution = Unknown
 	}
