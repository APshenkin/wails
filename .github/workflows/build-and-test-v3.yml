name: Build + Test v3

on:
  pull_request:
    types: [opened, synchronize, reopened, ready_for_review]
    branches:
      - v3-alpha
  pull_request_review:
    types: [submitted]
    branches:
      - v3-alpha

jobs:
  check_approval:
    name: Check PR Approval
    runs-on: ubuntu-latest
    outputs:
      approved: ${{ steps.check.outputs.approved }}
    steps:
      - name: Check if PR is approved
        id: check
        run: |
          if [[ "${{ github.event.review.state }}" == "approved" || "${{ github.event.pull_request.approved }}" == "true" ]]; then
            echo "approved=true" >> $GITHUB_OUTPUT
          else
            echo "approved=false" >> $GITHUB_OUTPUT
          fi

  check_build_artifacts:
    name: Check runtime build artifact changes
    runs-on: ubuntu-latest
    steps:
      - name: Checkout code
        uses: actions/checkout@v4
        with:
          persist-credentials: 'true'

      - name: Get changed files
        id: changed-files
        uses: tj-actions/changed-files@v45
        with:
          files: |
            v3/internal/runtime/desktop/@wailsio/runtime/dist/**
            v3/internal/runtime/desktop/@wailsio/runtime/types/**

      - name: Get merge base
        id: merge-base
        if: steps.changed-files.outputs.any_changed == 'true'
        env:
          BASE_SHA: ${{github.event.pull_request.base.sha}}
          HEAD_SHA: ${{github.event.pull_request.head.sha}}
        run: |
          echo "sha=$(git merge-base "$BASE_SHA" "$HEAD_SHA")" >> $GITHUB_OUTPUT

      - name: This PR includes changes to runtime build artifacts
        uses: actions/github-script@v7
        if: steps.changed-files.outputs.any_changed == 'true'
        env:
          MERGE_BASE_SHA: ${{steps.merge-base.outputs.sha}}
        with:
          script: |
            process.exitCode = 1
            core.error(
              'The CI pipeline will rebuild and publish the runtime automatically.\n' +
              'Please run the following command (or equivalent) in your local wails repo\n' +
              'to revert all build artifact changes; then update the PR:\n\n' +
              '    cd v3/internal/runtime/desktop/@wailsio/runtime &&\n' +
              `    git restore -s ${process.env.MERGE_BASE_SHA} -W -S -- dist types &&\n` +
              '    git commit -m "Revert build artifact changes"\n',
              { title: 'This PR includes changes to runtime build artifacts' }
            );

  test_js:
    name: Run JS Tests
    needs: check_approval
    runs-on: ubuntu-latest
    strategy:
      matrix:
        node-version: [20.x]

    steps:
      - name: Checkout code
        uses: actions/checkout@v4

      - name: Use Node.js ${{ matrix.node-version }}
        uses: actions/setup-node@v4
        with:
          node-version: ${{ matrix.node-version }}

      - name: Install Task
        uses: arduino/setup-task@v2
        with:
          version: 3.x
          repo-token: ${{ secrets.GITHUB_TOKEN }}

      - name: Install dependencies
        working-directory: v3/internal/runtime/desktop/@wailsio/runtime
        run: |
          npm ci
          npx --yes esbuild@latest --version

      - name: Clean build artifacts
        working-directory: v3/internal/runtime/desktop/@wailsio/runtime
        run: npm run clean

      - name: Type-check runtime
        working-directory: v3
        run: task runtime:check

      - name: Test runtime
        working-directory: v3
        run: task runtime:test

      - name: Check that the bundled runtime builds
        working-directory: v3
        run: task runtime:build

      - name: Check that the npm package builds
        working-directory: v3/internal/runtime/desktop/@wailsio/runtime
        run: npm run build

      - name: Store runtime build artifacts
        uses: actions/upload-artifact@v4
        with:
          name: runtime-build-artifacts
          path: |
            v3/internal/runtime/desktop/@wailsio/runtime/dist/
            v3/internal/runtime/desktop/@wailsio/runtime/types/
            v3/internal/runtime/desktop/@wailsio/runtime/tsconfig.tsbuildinfo

  test_go:
<<<<<<< HEAD
    name: Run Go Tests
    needs: [check_approval, test_js]
=======
    name: Run Go Tests v3
    needs: check_approval
>>>>>>> e1a296c6
    runs-on: ${{ matrix.os }}
    strategy:
      fail-fast: false
      matrix:
        os: [windows-latest, macos-latest, ubuntu-latest]
        go-version: [1.24]

    steps:
      - name: Checkout code
        uses: actions/checkout@v4

      - name: Install linux dependencies
        uses: awalsh128/cache-apt-pkgs-action@latest
        if: matrix.os == 'ubuntu-latest'
        with:
          packages: libgtk-3-dev libwebkit2gtk-4.1-dev build-essential pkg-config xvfb x11-xserver-utils at-spi2-core xdg-desktop-portal-gtk
          version: 1.0

      - name: Setup Go
        uses: actions/setup-go@v5
        with:
          go-version: ${{ matrix.go-version }}
          cache-dependency-path: "v3/go.sum"

      - name: Install Task
        uses: arduino/setup-task@v2
        with:
          version: 3.x
          repo-token: ${{ secrets.GITHUB_TOKEN }}

      - name: Retrieve runtime build artifacts
        uses: actions/download-artifact@v4
        with:
          name: runtime-build-artifacts
          path: v3/internal/runtime/desktop/@wailsio/runtime/

      - name: Build Examples
        working-directory: v3
        run: task test:examples

      - name: Run tests (mac)
        if: matrix.os == 'macos-latest'
        env:
          CGO_LDFLAGS: -framework UniformTypeIdentifiers -mmacosx-version-min=10.13
        working-directory: v3
        run: go test -v ./...

      - name: Run tests (windows)
        if: matrix.os == 'windows-latest'
        working-directory: v3
        run: go test -v ./...

      - name: Run tests (ubuntu)
        if: matrix.os == 'ubuntu-latest'
        working-directory: v3
        run: >
          xvfb-run --auto-servernum
          sh -c '
          dbus-update-activation-environment --systemd --all &&
          go test -v ./...
          '

      - name: Typecheck binding generator output
        working-directory: v3
        run: task generator:test:check

  cleanup:
    name: Cleanup build artifacts
    if: always()
    needs: [test_js, test_go]
    runs-on: ubuntu-latest
    steps:
      - uses: geekyeggo/delete-artifact@v5
        with:
          name: runtime-build-artifacts
          failOnError: false

  test_templates:
    name: Test Templates
    needs: test_go
    runs-on: ${{ matrix.os }}
    strategy:
      fail-fast: false
      matrix:
        os: [ubuntu-latest, windows-latest, macos-latest]
        template:
          - svelte
          - svelte-ts
          - vue
          - vue-ts
          - react
          - react-ts
          - preact
          - preact-ts
          - lit
          - lit-ts
          - vanilla
          - vanilla-ts
        go-version: [1.24]
    steps:
      - name: Checkout
        uses: actions/checkout@v4

      - name: Install linux dependencies
        uses: awalsh128/cache-apt-pkgs-action@latest
        if: matrix.os == 'ubuntu-latest'
        with:
          packages: libgtk-3-dev libwebkit2gtk-4.1-dev build-essential pkg-config
          version: 1.0

      - name: Setup Go
        uses: actions/setup-go@v5
        with:
          go-version: ${{ matrix.go-version }}
          cache-dependency-path: "v3/go.sum"

      - name: Install Task
        uses: arduino/setup-task@v2
        with:
          version: 3.x
          repo-token: ${{ secrets.GITHUB_TOKEN }}

      - name: Build Wails3 CLI
        working-directory: v3
        run: |
          task install
          wails3 doctor

      - name: Generate template '${{ matrix.template }}'
        run: |
          mkdir -p ./test-${{ matrix.template }}
          cd ./test-${{ matrix.template }}
          wails3 init -n ${{ matrix.template }} -t ${{ matrix.template }}
          cd ${{ matrix.template }}
          wails3 build

  results:
    if: ${{ always() }}
    runs-on: ubuntu-latest
    name: v3 Build Results
    needs: [test_go, test_js, test_templates]
    steps:
      - run: |
          result="${{ needs.build.result }}"
          if [[ $result == "success" || $result == "skipped" ]]; then
            exit 0
          else
            exit 1
          fi<|MERGE_RESOLUTION|>--- conflicted
+++ resolved
@@ -129,13 +129,8 @@
             v3/internal/runtime/desktop/@wailsio/runtime/tsconfig.tsbuildinfo
 
   test_go:
-<<<<<<< HEAD
-    name: Run Go Tests
+    name: Run Go Tests v3
     needs: [check_approval, test_js]
-=======
-    name: Run Go Tests v3
-    needs: check_approval
->>>>>>> e1a296c6
     runs-on: ${{ matrix.os }}
     strategy:
       fail-fast: false
