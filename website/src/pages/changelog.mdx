--- conflicted
+++ resolved
@@ -17,11 +17,8 @@
 ### Added
 - Added support for enabling/disabling swipe gestures for Windows WebView2. Added by @leaanthony in [PR](https://github.com/wailsapp/wails/pull/2878)
 - When building with `-devtools` flag, CMD/CTRL+SHIFT+F12 can be used to open the devtools. Added by @leaanthony in [PR](https://github.com/wailsapp/wails/pull/2915)
-<<<<<<< HEAD
 – Added file association support for macOS and Windows. Added by @APshenkin in [PR](https://github.com/wailsapp/wails/pull/2918)
-=======
 - Added support for setting some of the Webview preferences, `textInteractionEnabled` and `tabFocusesLinks` on Mac. Added by @fkhadra in [PR](https://github.com/wailsapp/wails/pull/2937)
->>>>>>> 6d1489bf
 
 ### Changed
 
