//go:build linux
// +build linux

package linux

/*
#cgo linux pkg-config: gtk+-3.0 webkit2gtk-4.0

#include "gtk/gtk.h"
#include "webkit2/webkit2.h"

// CREDIT: https://github.com/rainycape/magick
#include <errno.h>
#include <signal.h>
#include <stdio.h>
#include <string.h>

static void fix_signal(int signum)
{
    struct sigaction st;

    if (sigaction(signum, NULL, &st) < 0) {
        goto fix_signal_error;
    }
    st.sa_flags |= SA_ONSTACK;
    if (sigaction(signum, &st,  NULL) < 0) {
        goto fix_signal_error;
    }
    return;
fix_signal_error:
        fprintf(stderr, "error fixing handler for signal %d, please "
                "report this issue to "
                "https://github.com/wailsapp/wails: %s\n",
                signum, strerror(errno));
}

static void install_signal_handlers()
{
#if defined(SIGCHLD)
    fix_signal(SIGCHLD);
#endif
#if defined(SIGHUP)
    fix_signal(SIGHUP);
#endif
#if defined(SIGINT)
    fix_signal(SIGINT);
#endif
#if defined(SIGQUIT)
    fix_signal(SIGQUIT);
#endif
#if defined(SIGABRT)
    fix_signal(SIGABRT);
#endif
#if defined(SIGFPE)
    fix_signal(SIGFPE);
#endif
#if defined(SIGTERM)
    fix_signal(SIGTERM);
#endif
#if defined(SIGBUS)
    fix_signal(SIGBUS);
#endif
#if defined(SIGSEGV)
    fix_signal(SIGSEGV);
#endif
#if defined(SIGXCPU)
    fix_signal(SIGXCPU);
#endif
#if defined(SIGXFSZ)
    fix_signal(SIGXFSZ);
#endif
}

*/
import "C"
import (
	"context"
	"encoding/json"
	"errors"
	"fmt"
	"log"
	"net"
	"net/url"
	"os"
	"runtime"
	"strings"
	"sync"
	"text/template"
	"unsafe"

	"github.com/wailsapp/wails/v2/pkg/assetserver"
	"github.com/wailsapp/wails/v2/pkg/assetserver/webview"

	"github.com/wailsapp/wails/v2/internal/binding"
	"github.com/wailsapp/wails/v2/internal/frontend"
	wailsruntime "github.com/wailsapp/wails/v2/internal/frontend/runtime"
	"github.com/wailsapp/wails/v2/internal/logger"
	"github.com/wailsapp/wails/v2/pkg/options"
)

var initOnce = sync.Once{}

const startURL = "wails://wails/"

<<<<<<< HEAD
var secondInstanceBuffer = make(chan options.SecondInstanceData, 100)
=======
var secondInstanceBuffer = make(chan options.SecondInstanceData, 1)
>>>>>>> c24bd5e3

type Frontend struct {

	// Context
	ctx context.Context

	frontendOptions *options.App
	logger          *logger.Logger
	debug           bool
	devtoolsEnabled bool

	// Assets
	assets   *assetserver.AssetServer
	startURL *url.URL

	// main window handle
	mainWindow *Window
	bindings   *binding.Bindings
	dispatcher frontend.Dispatcher
}

func (f *Frontend) RunMainLoop() {
	C.gtk_main()
}

func (f *Frontend) WindowClose() {
	f.mainWindow.Destroy()
}

func NewFrontend(ctx context.Context, appoptions *options.App, myLogger *logger.Logger, appBindings *binding.Bindings, dispatcher frontend.Dispatcher) *Frontend {
	initOnce.Do(func() {
		runtime.LockOSThread()

		// Set GDK_BACKEND=x11 if currently unset and XDG_SESSION_TYPE is unset, unspecified or x11 to prevent warnings
		if os.Getenv("GDK_BACKEND") == "" && (os.Getenv("XDG_SESSION_TYPE") == "" || os.Getenv("XDG_SESSION_TYPE") == "unspecified" || os.Getenv("XDG_SESSION_TYPE") == "x11") {
			_ = os.Setenv("GDK_BACKEND", "x11")
		}

		if ok := C.gtk_init_check(nil, nil); ok != 1 {
			panic(errors.New("failed to init GTK"))
		}
	})

	result := &Frontend{
		frontendOptions: appoptions,
		logger:          myLogger,
		bindings:        appBindings,
		dispatcher:      dispatcher,
		ctx:             ctx,
	}
	result.startURL, _ = url.Parse(startURL)

	if _starturl, _ := ctx.Value("starturl").(*url.URL); _starturl != nil {
		result.startURL = _starturl
	} else {
		if port, _ := ctx.Value("assetserverport").(string); port != "" {
			result.startURL.Host = net.JoinHostPort(result.startURL.Host+".localhost", port)
		}

		var bindings string
		var err error
		if _obfuscated, _ := ctx.Value("obfuscated").(bool); !_obfuscated {
			bindings, err = appBindings.ToJSON()
			if err != nil {
				log.Fatal(err)
			}
		} else {
			appBindings.DB().UpdateObfuscatedCallMap()
		}
		assets, err := assetserver.NewAssetServerMainPage(bindings, appoptions, ctx.Value("assetdir") != nil, myLogger, wailsruntime.RuntimeAssetsBundle)
		if err != nil {
			log.Fatal(err)
		}
		result.assets = assets

		go result.startRequestProcessor()
	}

	go result.startMessageProcessor()

	var _debug = ctx.Value("debug")
	var _devtoolsEnabled = ctx.Value("devtoolsEnabled")

	if _debug != nil {
		result.debug = _debug.(bool)
	}
	if _devtoolsEnabled != nil {
		result.devtoolsEnabled = _devtoolsEnabled.(bool)
	}

	result.mainWindow = NewWindow(appoptions, result.debug, result.devtoolsEnabled)

	C.install_signal_handlers()

	if appoptions.Linux != nil && appoptions.Linux.ProgramName != "" {
		prgname := C.CString(appoptions.Linux.ProgramName)
		C.g_set_prgname(prgname)
		C.free(unsafe.Pointer(prgname))
	}

	go result.startSecondInstanceProcessor()

	return result
}

func (f *Frontend) startMessageProcessor() {
	for message := range messageBuffer {
		f.processMessage(message)
	}
}

func (f *Frontend) WindowReload() {
	f.ExecJS("runtime.WindowReload();")
}

func (f *Frontend) WindowSetSystemDefaultTheme() {
	return
}

func (f *Frontend) WindowSetLightTheme() {
	return
}

func (f *Frontend) WindowSetDarkTheme() {
	return
}

func (f *Frontend) Run(ctx context.Context) error {
	f.ctx = ctx

	go func() {
		if f.frontendOptions.OnStartup != nil {
			f.frontendOptions.OnStartup(f.ctx)
		}
	}()

<<<<<<< HEAD
	if f.frontendOptions.SingleInstanceLock != nil && f.frontendOptions.SingleInstanceLock.Enabled {
=======
	if f.frontendOptions.SingleInstanceLock != nil {
>>>>>>> c24bd5e3
		SetupSingleInstance(f.frontendOptions.SingleInstanceLock.UniqueId)
	}

	f.mainWindow.Run(f.startURL.String())

	return nil
}

func (f *Frontend) WindowCenter() {
	f.mainWindow.Center()
}

func (f *Frontend) WindowSetAlwaysOnTop(b bool) {
	f.mainWindow.SetKeepAbove(b)
}

func (f *Frontend) WindowSetPosition(x, y int) {
	f.mainWindow.SetPosition(x, y)
}
func (f *Frontend) WindowGetPosition() (int, int) {
	return f.mainWindow.GetPosition()
}

func (f *Frontend) WindowSetSize(width, height int) {
	f.mainWindow.SetSize(width, height)
}

func (f *Frontend) WindowGetSize() (int, int) {
	return f.mainWindow.Size()
}

func (f *Frontend) WindowSetTitle(title string) {
	f.mainWindow.SetTitle(title)
}

func (f *Frontend) WindowFullscreen() {
	if f.frontendOptions.Frameless && f.frontendOptions.DisableResize == false {
		f.ExecJS("window.wails.flags.enableResize = false;")
	}
	f.mainWindow.Fullscreen()
}

func (f *Frontend) WindowUnfullscreen() {
	if f.frontendOptions.Frameless && f.frontendOptions.DisableResize == false {
		f.ExecJS("window.wails.flags.enableResize = true;")
	}
	f.mainWindow.UnFullscreen()
}

func (f *Frontend) WindowReloadApp() {
	f.ExecJS(fmt.Sprintf("window.location.href = '%s';", f.startURL))
}

func (f *Frontend) WindowShow() {
	f.mainWindow.Show()
}

func (f *Frontend) WindowHide() {
	f.mainWindow.Hide()
}

func (f *Frontend) Show() {
	f.mainWindow.Show()
}

func (f *Frontend) Hide() {
	f.mainWindow.Hide()
}
func (f *Frontend) WindowMaximise() {
	f.mainWindow.Maximise()
}
func (f *Frontend) WindowToggleMaximise() {
	f.mainWindow.ToggleMaximise()
}
func (f *Frontend) WindowUnmaximise() {
	f.mainWindow.UnMaximise()
}
func (f *Frontend) WindowMinimise() {
	f.mainWindow.Minimise()
}
func (f *Frontend) WindowUnminimise() {
	f.mainWindow.UnMinimise()
}

func (f *Frontend) WindowSetMinSize(width int, height int) {
	f.mainWindow.SetMinSize(width, height)
}
func (f *Frontend) WindowSetMaxSize(width int, height int) {
	f.mainWindow.SetMaxSize(width, height)
}

func (f *Frontend) WindowSetBackgroundColour(col *options.RGBA) {
	if col == nil {
		return
	}
	f.mainWindow.SetBackgroundColour(col.R, col.G, col.B, col.A)
}

func (f *Frontend) ScreenGetAll() ([]Screen, error) {
	return GetAllScreens(f.mainWindow.asGTKWindow())
}

func (f *Frontend) WindowIsMaximised() bool {
	return f.mainWindow.IsMaximised()
}

func (f *Frontend) WindowIsMinimised() bool {
	return f.mainWindow.IsMinimised()
}

func (f *Frontend) WindowIsNormal() bool {
	return f.mainWindow.IsNormal()
}

func (f *Frontend) WindowIsFullscreen() bool {
	return f.mainWindow.IsFullScreen()
}

func (f *Frontend) Quit() {
	if f.frontendOptions.OnBeforeClose != nil {
		go func() {
			if !f.frontendOptions.OnBeforeClose(f.ctx) {
				f.mainWindow.Quit()
			}
		}()
		return
	}
	f.mainWindow.Quit()
}

func (f *Frontend) WindowPrint() {
	f.ExecJS("window.print();")
}

type EventNotify struct {
	Name string        `json:"name"`
	Data []interface{} `json:"data"`
}

func (f *Frontend) Notify(name string, data ...interface{}) {
	notification := EventNotify{
		Name: name,
		Data: data,
	}
	payload, err := json.Marshal(notification)
	if err != nil {
		f.logger.Error(err.Error())
		return
	}
	f.mainWindow.ExecJS(`window.wails.EventsNotify('` + template.JSEscapeString(string(payload)) + `');`)
}

var edgeMap = map[string]uintptr{
	"n-resize":  C.GDK_WINDOW_EDGE_NORTH,
	"ne-resize": C.GDK_WINDOW_EDGE_NORTH_EAST,
	"e-resize":  C.GDK_WINDOW_EDGE_EAST,
	"se-resize": C.GDK_WINDOW_EDGE_SOUTH_EAST,
	"s-resize":  C.GDK_WINDOW_EDGE_SOUTH,
	"sw-resize": C.GDK_WINDOW_EDGE_SOUTH_WEST,
	"w-resize":  C.GDK_WINDOW_EDGE_WEST,
	"nw-resize": C.GDK_WINDOW_EDGE_NORTH_WEST,
}

func (f *Frontend) processMessage(message string) {
	if message == "DomReady" {
		if f.frontendOptions.OnDomReady != nil {
			f.frontendOptions.OnDomReady(f.ctx)
		}
		return
	}

	if message == "drag" {
		if !f.mainWindow.IsFullScreen() {
			f.startDrag()
		}
		return
	}

	if message == "wails:showInspector" {
		f.mainWindow.ShowInspector()
		return
	}

	if strings.HasPrefix(message, "resize:") {
		if !f.mainWindow.IsFullScreen() {
			sl := strings.Split(message, ":")
			if len(sl) != 2 {
				f.logger.Info("Unknown message returned from dispatcher: %+v", message)
				return
			}
			edge := edgeMap[sl[1]]
			err := f.startResize(edge)
			if err != nil {
				f.logger.Error(err.Error())
			}
		}
		return
	}

	if message == "runtime:ready" {
		cmd := fmt.Sprintf(
			"window.wails.setCSSDragProperties('%s', '%s');\n"+
				"window.wails.flags.deferDragToMouseMove = true;", f.frontendOptions.CSSDragProperty, f.frontendOptions.CSSDragValue)
		f.ExecJS(cmd)

		if f.frontendOptions.Frameless && f.frontendOptions.DisableResize == false {
			f.ExecJS("window.wails.flags.enableResize = true;")
		}
		return
	}

	go func() {
		result, err := f.dispatcher.ProcessMessage(message, f)
		if err != nil {
			f.logger.Error(err.Error())
			f.Callback(result)
			return
		}
		if result == "" {
			return
		}

		switch result[0] {
		case 'c':
			// Callback from a method call
			f.Callback(result[1:])
		default:
			f.logger.Info("Unknown message returned from dispatcher: %+v", result)
		}
	}()
}

func (f *Frontend) Callback(message string) {
	escaped, err := json.Marshal(message)
	if err != nil {
		panic(err)
	}
	f.ExecJS(`window.wails.Callback(` + string(escaped) + `);`)
}

func (f *Frontend) startDrag() {
	f.mainWindow.StartDrag()
}

func (f *Frontend) startResize(edge uintptr) error {
	f.mainWindow.StartResize(edge)
	return nil
}

func (f *Frontend) ExecJS(js string) {
	f.mainWindow.ExecJS(js)
}

var messageBuffer = make(chan string, 100)

//export processMessage
func processMessage(message *C.char) {
	goMessage := C.GoString(message)
	messageBuffer <- goMessage
}

var requestBuffer = make(chan webview.Request, 100)

func (f *Frontend) startRequestProcessor() {
	for request := range requestBuffer {
		f.assets.ServeWebViewRequest(request)
	}
}

//export processURLRequest
func processURLRequest(request unsafe.Pointer) {
	requestBuffer <- webview.NewRequest(request)
}

func (f *Frontend) startSecondInstanceProcessor() {
	for secondInstanceData := range secondInstanceBuffer {
		if f.frontendOptions.SingleInstanceLock != nil &&
			f.frontendOptions.SingleInstanceLock.OnSecondInstanceLaunch != nil {
			f.frontendOptions.SingleInstanceLock.OnSecondInstanceLaunch(secondInstanceData)
		}
	}
}<|MERGE_RESOLUTION|>--- conflicted
+++ resolved
@@ -102,11 +102,7 @@
 
 const startURL = "wails://wails/"
 
-<<<<<<< HEAD
-var secondInstanceBuffer = make(chan options.SecondInstanceData, 100)
-=======
 var secondInstanceBuffer = make(chan options.SecondInstanceData, 1)
->>>>>>> c24bd5e3
 
 type Frontend struct {
 
@@ -243,11 +239,7 @@
 		}
 	}()
 
-<<<<<<< HEAD
-	if f.frontendOptions.SingleInstanceLock != nil && f.frontendOptions.SingleInstanceLock.Enabled {
-=======
 	if f.frontendOptions.SingleInstanceLock != nil {
->>>>>>> c24bd5e3
 		SetupSingleInstance(f.frontendOptions.SingleInstanceLock.UniqueId)
 	}
 
