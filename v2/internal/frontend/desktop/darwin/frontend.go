//go:build darwin
// +build darwin

package darwin

/*
#cgo CFLAGS: -x objective-c
#cgo LDFLAGS: -framework Foundation -framework Cocoa -framework WebKit
#import <Foundation/Foundation.h>
#import "Application.h"
#import "CustomUrl.h"
#import "WailsContext.h"

#include <stdlib.h>
*/
import "C"
import (
	"context"
	"encoding/json"
	"fmt"
	"html/template"
	"log"
	"net"
	"net/url"
	"unsafe"

	"github.com/wailsapp/wails/v2/pkg/assetserver"
	"github.com/wailsapp/wails/v2/pkg/assetserver/webview"

	"github.com/wailsapp/wails/v2/internal/binding"
	"github.com/wailsapp/wails/v2/internal/frontend"
	"github.com/wailsapp/wails/v2/internal/frontend/runtime"
	"github.com/wailsapp/wails/v2/internal/logger"
	"github.com/wailsapp/wails/v2/pkg/options"
)

const startURL = "wails://wails/"

var messageBuffer = make(chan string, 100)
var requestBuffer = make(chan webview.Request, 100)
var callbackBuffer = make(chan uint, 10)
var openFilepathBuffer = make(chan string, 100)
<<<<<<< HEAD
var openUrlBuffer = make(chan string, 100)
var secondInstanceBuffer = make(chan options.SecondInstanceData, 100)
=======
var secondInstanceBuffer = make(chan options.SecondInstanceData, 1)
>>>>>>> c24bd5e3

type Frontend struct {

	// Context
	ctx context.Context

	frontendOptions *options.App
	logger          *logger.Logger
	debug           bool
	devtoolsEnabled bool

	// Assets
	assets   *assetserver.AssetServer
	startURL *url.URL

	// main window handle
	mainWindow *Window
	bindings   *binding.Bindings
	dispatcher frontend.Dispatcher
}

func (f *Frontend) RunMainLoop() {
	C.RunMainLoop()
}

func (f *Frontend) WindowClose() {
	C.ReleaseContext(f.mainWindow.context)
}

func NewFrontend(ctx context.Context, appoptions *options.App, myLogger *logger.Logger, appBindings *binding.Bindings, dispatcher frontend.Dispatcher) *Frontend {
	result := &Frontend{
		frontendOptions: appoptions,
		logger:          myLogger,
		bindings:        appBindings,
		dispatcher:      dispatcher,
		ctx:             ctx,
	}
	result.startURL, _ = url.Parse(startURL)

	C.StartCustomURLHandler()

	if _starturl, _ := ctx.Value("starturl").(*url.URL); _starturl != nil {
		result.startURL = _starturl
	} else {
		if port, _ := ctx.Value("assetserverport").(string); port != "" {
			result.startURL.Host = net.JoinHostPort(result.startURL.Host+".localhost", port)
		}

		var bindings string
		var err error
		if _obfuscated, _ := ctx.Value("obfuscated").(bool); !_obfuscated {
			bindings, err = appBindings.ToJSON()
			if err != nil {
				log.Fatal(err)
			}
		} else {
			appBindings.DB().UpdateObfuscatedCallMap()
		}

		assets, err := assetserver.NewAssetServerMainPage(bindings, appoptions, ctx.Value("assetdir") != nil, myLogger, runtime.RuntimeAssetsBundle)
		if err != nil {
			log.Fatal(err)
		}
		assets.ExpectedWebViewHost = result.startURL.Host
		result.assets = assets

		go result.startRequestProcessor()
	}

	go result.startMessageProcessor()
	go result.startCallbackProcessor()
	go result.startFileOpenProcessor()
<<<<<<< HEAD
	go result.startUrlOpenProcessor()
=======
>>>>>>> c24bd5e3
	go result.startSecondInstanceProcessor()

	return result
}

func (f *Frontend) startFileOpenProcessor() {
	for filePath := range openFilepathBuffer {
		f.ProcessOpenFileEvent(filePath)
	}
}

<<<<<<< HEAD
func (f *Frontend) startUrlOpenProcessor() {
	for url := range openUrlBuffer {
		f.ProcessOpenUrlEvent(url)
	}
}

=======
>>>>>>> c24bd5e3
func (f *Frontend) startSecondInstanceProcessor() {
	for secondInstanceData := range secondInstanceBuffer {
		if f.frontendOptions.SingleInstanceLock != nil &&
			f.frontendOptions.SingleInstanceLock.OnSecondInstanceLaunch != nil {
			f.frontendOptions.SingleInstanceLock.OnSecondInstanceLaunch(secondInstanceData)
		}
	}
}

func (f *Frontend) startMessageProcessor() {
	for message := range messageBuffer {
		f.processMessage(message)
	}
}

func (f *Frontend) startRequestProcessor() {
	for request := range requestBuffer {
		f.assets.ServeWebViewRequest(request)
	}
}
func (f *Frontend) startCallbackProcessor() {
	for callback := range callbackBuffer {
		err := f.handleCallback(callback)
		if err != nil {
			println(err.Error())
		}
	}
}

func (f *Frontend) WindowReload() {
	f.ExecJS("runtime.WindowReload();")
}

func (f *Frontend) WindowReloadApp() {
	f.ExecJS(fmt.Sprintf("window.location.href = '%s';", f.startURL))
}

func (f *Frontend) WindowSetSystemDefaultTheme() {
	return
}

func (f *Frontend) WindowSetLightTheme() {
	return
}

func (f *Frontend) WindowSetDarkTheme() {
	return
}

func (f *Frontend) Run(ctx context.Context) error {
	f.ctx = ctx

<<<<<<< HEAD
	if f.frontendOptions.SingleInstanceLock != nil && f.frontendOptions.SingleInstanceLock.Enabled {
=======
	if f.frontendOptions.SingleInstanceLock != nil {
>>>>>>> c24bd5e3
		SetupSingleInstance(f.frontendOptions.SingleInstanceLock.UniqueId)
	}

	var _debug = ctx.Value("debug")
	var _devtoolsEnabled = ctx.Value("devtoolsEnabled")

	if _debug != nil {
		f.debug = _debug.(bool)
	}
	if _devtoolsEnabled != nil {
		f.devtoolsEnabled = _devtoolsEnabled.(bool)
	}

	mainWindow := NewWindow(f.frontendOptions, f.debug, f.devtoolsEnabled)
	f.mainWindow = mainWindow
	f.mainWindow.Center()

	go func() {
		if f.frontendOptions.OnStartup != nil {
			f.frontendOptions.OnStartup(f.ctx)
		}
	}()
	mainWindow.Run(f.startURL.String())
	return nil
}

func (f *Frontend) WindowCenter() {
	f.mainWindow.Center()
}
func (f *Frontend) WindowSetAlwaysOnTop(onTop bool) {
	f.mainWindow.SetAlwaysOnTop(onTop)
}

func (f *Frontend) WindowSetPosition(x, y int) {
	f.mainWindow.SetPosition(x, y)
}
func (f *Frontend) WindowGetPosition() (int, int) {
	return f.mainWindow.GetPosition()
}

func (f *Frontend) WindowSetSize(width, height int) {
	f.mainWindow.SetSize(width, height)
}

func (f *Frontend) WindowGetSize() (int, int) {
	return f.mainWindow.Size()
}

func (f *Frontend) WindowSetTitle(title string) {
	f.mainWindow.SetTitle(title)
}

func (f *Frontend) WindowFullscreen() {
	f.mainWindow.Fullscreen()
}

func (f *Frontend) WindowUnfullscreen() {
	f.mainWindow.UnFullscreen()
}

func (f *Frontend) WindowShow() {
	f.mainWindow.Show()
}

func (f *Frontend) WindowHide() {
	f.mainWindow.Hide()
}
func (f *Frontend) Show() {
	f.mainWindow.ShowApplication()
}

func (f *Frontend) Hide() {
	f.mainWindow.HideApplication()
}
func (f *Frontend) WindowMaximise() {
	f.mainWindow.Maximise()
}
func (f *Frontend) WindowToggleMaximise() {
	f.mainWindow.ToggleMaximise()
}
func (f *Frontend) WindowUnmaximise() {
	f.mainWindow.UnMaximise()
}
func (f *Frontend) WindowMinimise() {
	f.mainWindow.Minimise()
}
func (f *Frontend) WindowUnminimise() {
	f.mainWindow.UnMinimise()
}

func (f *Frontend) WindowSetMinSize(width int, height int) {
	f.mainWindow.SetMinSize(width, height)
}
func (f *Frontend) WindowSetMaxSize(width int, height int) {
	f.mainWindow.SetMaxSize(width, height)
}

func (f *Frontend) WindowSetBackgroundColour(col *options.RGBA) {
	if col == nil {
		return
	}
	f.mainWindow.SetBackgroundColour(col.R, col.G, col.B, col.A)
}

func (f *Frontend) ScreenGetAll() ([]frontend.Screen, error) {
	return GetAllScreens(f.mainWindow.context)
}

func (f *Frontend) WindowIsMaximised() bool {
	return f.mainWindow.IsMaximised()
}

func (f *Frontend) WindowIsMinimised() bool {
	return f.mainWindow.IsMinimised()
}

func (f *Frontend) WindowIsNormal() bool {
	return f.mainWindow.IsNormal()
}

func (f *Frontend) WindowIsFullscreen() bool {
	return f.mainWindow.IsFullScreen()
}

func (f *Frontend) Quit() {
	if f.frontendOptions.OnBeforeClose != nil {
		go func() {
			if !f.frontendOptions.OnBeforeClose(f.ctx) {
				f.mainWindow.Quit()
			}
		}()
		return
	}
	f.mainWindow.Quit()
}

func (f *Frontend) WindowPrint() {
	f.mainWindow.Print()
}

type EventNotify struct {
	Name string        `json:"name"`
	Data []interface{} `json:"data"`
}

func (f *Frontend) Notify(name string, data ...interface{}) {
	notification := EventNotify{
		Name: name,
		Data: data,
	}
	payload, err := json.Marshal(notification)
	if err != nil {
		f.logger.Error(err.Error())
		return
	}
	f.ExecJS(`window.wails.EventsNotify('` + template.JSEscapeString(string(payload)) + `');`)
}

func (f *Frontend) processMessage(message string) {

	if message == "DomReady" {
		if f.frontendOptions.OnDomReady != nil {
			f.frontendOptions.OnDomReady(f.ctx)
		}
		return
	}

	if message == "runtime:ready" {
		cmd := fmt.Sprintf("window.wails.setCSSDragProperties('%s', '%s');", f.frontendOptions.CSSDragProperty, f.frontendOptions.CSSDragValue)
		f.ExecJS(cmd)
		return
	}

	if message == "wails:openInspector" {
		showInspector(f.mainWindow.context)
		return
	}

	//if strings.HasPrefix(message, "systemevent:") {
	//	f.processSystemEvent(message)
	//	return
	//}

	go func() {
		result, err := f.dispatcher.ProcessMessage(message, f)
		if err != nil {
			f.logger.Error(err.Error())
			f.Callback(result)
			return
		}
		if result == "" {
			return
		}

		switch result[0] {
		case 'c':
			// Callback from a method call
			f.Callback(result[1:])
		default:
			f.logger.Info("Unknown message returned from dispatcher: %+v", result)
		}
	}()

}

func (f *Frontend) ProcessOpenFileEvent(filePath string) {
	if f.frontendOptions.Mac != nil && f.frontendOptions.Mac.OnFileOpen != nil {
		f.frontendOptions.Mac.OnFileOpen(filePath)
	}
}

<<<<<<< HEAD
func (f *Frontend) ProcessOpenUrlEvent(url string) {
	if f.frontendOptions.Mac != nil && f.frontendOptions.Mac.OnUrlOpen != nil {
		f.frontendOptions.Mac.OnUrlOpen(url)
	}
}

=======
>>>>>>> c24bd5e3
func (f *Frontend) Callback(message string) {
	escaped, err := json.Marshal(message)
	if err != nil {
		panic(err)
	}
	f.ExecJS(`window.wails.Callback(` + string(escaped) + `);`)
}

func (f *Frontend) ExecJS(js string) {
	f.mainWindow.ExecJS(js)
}

//func (f *Frontend) processSystemEvent(message string) {
//	sl := strings.Split(message, ":")
//	if len(sl) != 2 {
//		f.logger.Error("Invalid system message: %s", message)
//		return
//	}
//	switch sl[1] {
//	case "fullscreen":
//		f.mainWindow.DisableSizeConstraints()
//	case "unfullscreen":
//		f.mainWindow.EnableSizeConstraints()
//	default:
//		f.logger.Error("Unknown system message: %s", message)
//	}
//}

//export processMessage
func processMessage(message *C.char) {
	goMessage := C.GoString(message)
	messageBuffer <- goMessage
}

//export processCallback
func processCallback(callbackID uint) {
	callbackBuffer <- callbackID
}

//export processURLRequest
func processURLRequest(_ unsafe.Pointer, wkURLSchemeTask unsafe.Pointer) {
	requestBuffer <- webview.NewRequest(wkURLSchemeTask)
}

//export HandleOpenFile
func HandleOpenFile(filePath *C.char) {
	goFilepath := C.GoString(filePath)
	openFilepathBuffer <- goFilepath
<<<<<<< HEAD
}

//export HandleCustomURL
func HandleCustomURL(url *C.char) {
	goUrl := C.GoString(url)
	openUrlBuffer <- goUrl
=======
>>>>>>> c24bd5e3
}<|MERGE_RESOLUTION|>--- conflicted
+++ resolved
@@ -40,12 +40,8 @@
 var requestBuffer = make(chan webview.Request, 100)
 var callbackBuffer = make(chan uint, 10)
 var openFilepathBuffer = make(chan string, 100)
-<<<<<<< HEAD
 var openUrlBuffer = make(chan string, 100)
-var secondInstanceBuffer = make(chan options.SecondInstanceData, 100)
-=======
 var secondInstanceBuffer = make(chan options.SecondInstanceData, 1)
->>>>>>> c24bd5e3
 
 type Frontend struct {
 
@@ -118,10 +114,7 @@
 	go result.startMessageProcessor()
 	go result.startCallbackProcessor()
 	go result.startFileOpenProcessor()
-<<<<<<< HEAD
 	go result.startUrlOpenProcessor()
-=======
->>>>>>> c24bd5e3
 	go result.startSecondInstanceProcessor()
 
 	return result
@@ -133,15 +126,12 @@
 	}
 }
 
-<<<<<<< HEAD
 func (f *Frontend) startUrlOpenProcessor() {
 	for url := range openUrlBuffer {
 		f.ProcessOpenUrlEvent(url)
 	}
 }
 
-=======
->>>>>>> c24bd5e3
 func (f *Frontend) startSecondInstanceProcessor() {
 	for secondInstanceData := range secondInstanceBuffer {
 		if f.frontendOptions.SingleInstanceLock != nil &&
@@ -194,11 +184,7 @@
 func (f *Frontend) Run(ctx context.Context) error {
 	f.ctx = ctx
 
-<<<<<<< HEAD
-	if f.frontendOptions.SingleInstanceLock != nil && f.frontendOptions.SingleInstanceLock.Enabled {
-=======
 	if f.frontendOptions.SingleInstanceLock != nil {
->>>>>>> c24bd5e3
 		SetupSingleInstance(f.frontendOptions.SingleInstanceLock.UniqueId)
 	}
 
@@ -410,15 +396,12 @@
 	}
 }
 
-<<<<<<< HEAD
 func (f *Frontend) ProcessOpenUrlEvent(url string) {
 	if f.frontendOptions.Mac != nil && f.frontendOptions.Mac.OnUrlOpen != nil {
 		f.frontendOptions.Mac.OnUrlOpen(url)
 	}
 }
 
-=======
->>>>>>> c24bd5e3
 func (f *Frontend) Callback(message string) {
 	escaped, err := json.Marshal(message)
 	if err != nil {
@@ -467,13 +450,10 @@
 func HandleOpenFile(filePath *C.char) {
 	goFilepath := C.GoString(filePath)
 	openFilepathBuffer <- goFilepath
-<<<<<<< HEAD
 }
 
 //export HandleCustomURL
 func HandleCustomURL(url *C.char) {
 	goUrl := C.GoString(url)
 	openUrlBuffer <- goUrl
-=======
->>>>>>> c24bd5e3
 }