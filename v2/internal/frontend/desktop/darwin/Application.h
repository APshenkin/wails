--- conflicted
+++ resolved
@@ -17,11 +17,7 @@
 #define WindowStartsMinimised 2
 #define WindowStartsFullscreen 3
 
-<<<<<<< HEAD
-WailsContext* Create(const char* title, int width, int height, int frameless, int resizable, int fullscreen, int fullSizeContent, int hideTitleBar, int titlebarAppearsTransparent, int hideTitle, int useToolbar, int hideToolbarSeparator, int webviewIsTransparent, int alwaysOnTop, int hideWindowOnClose, const char *appearance, int windowIsTranslucent, int devtoolsEnabled, int defaultContextMenu, int windowStartState, int startsHidden, int minWidth, int minHeight, int maxWidth, int maxHeight, bool fraudulentWebsiteWarningEnabled, int singleInstanceEnabled, const char* singleInstanceUniqueId);
-=======
-WailsContext* Create(const char* title, int width, int height, int frameless, int resizable, int fullscreen, int fullSizeContent, int hideTitleBar, int titlebarAppearsTransparent, int hideTitle, int useToolbar, int hideToolbarSeparator, int webviewIsTransparent, int alwaysOnTop, int hideWindowOnClose, const char *appearance, int windowIsTranslucent, int devtoolsEnabled, int defaultContextMenuEnabled, int windowStartState, int startsHidden, int minWidth, int minHeight, int maxWidth, int maxHeight, bool fraudulentWebsiteWarningEnabled, struct Preferences preferences);
->>>>>>> d7077b97
+WailsContext* Create(const char* title, int width, int height, int frameless, int resizable, int fullscreen, int fullSizeContent, int hideTitleBar, int titlebarAppearsTransparent, int hideTitle, int useToolbar, int hideToolbarSeparator, int webviewIsTransparent, int alwaysOnTop, int hideWindowOnClose, const char *appearance, int windowIsTranslucent, int devtoolsEnabled, int defaultContextMenuEnabled, int windowStartState, int startsHidden, int minWidth, int minHeight, int maxWidth, int maxHeight, bool fraudulentWebsiteWarningEnabled, struct Preferences preferences, int singleInstanceEnabled, const char* singleInstanceUniqueId);
 void Run(void*, const char* url);
 
 void SetTitle(void* ctx, const char *title);
