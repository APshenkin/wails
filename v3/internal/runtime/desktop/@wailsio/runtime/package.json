{
  "name": "@wailsio/runtime",
  "type": "module",
<<<<<<< HEAD
  "version": "3.0.0-alpha.30",
=======
  "version": "3.0.0-alpha.35",
>>>>>>> 8b53aa39
  "description": "Wails Runtime",
  "types": "types/index.d.ts",
  "exports": {
    ".": {
      "types": "./types/index.d.ts",
      "require": "./src/index.js",
      "import": "./src/index.js"
    }
  },
  "repository": {
    "type": "git",
    "url": "git+https://github.com/wailsapp/wails.git"
  },
  "scripts": {
    "prebuild:types": "rimraf ./types",
    "build:types": "npx -p typescript tsc src/index.js --declaration --allowJs --emitDeclarationOnly --outDir types",
    "postbuild:types": "wails3 task generate:events",
    "build:docs": "npx typedoc ./src/index.js",
    "build:docs:md": "npx typedoc --plugin typedoc-plugin-markdown --namedAnchors true --hideBreadcrumbs true --out ../../../../../../old_mkdocs/docs/en/api/js ./src/index.js"
  },
  "author": "The Wails Team",
  "license": "MIT",
  "bugs": {
    "url": "https://github.com/wailsapp/wails/issues"
  },
  "homepage": "https://wails.io",
  "private": false,
  "devDependencies": {
    "rimraf": "^5.0.5",
    "typedoc": "^0.25.7",
    "typedoc-plugin-markdown": "^3.17.1",
    "typescript": "^5.3.3"
  },
  "dependencies": {
    "nanoid": "^5.0.7"
  }
}<|MERGE_RESOLUTION|>--- conflicted
+++ resolved
@@ -1,11 +1,7 @@
 {
   "name": "@wailsio/runtime",
   "type": "module",
-<<<<<<< HEAD
-  "version": "3.0.0-alpha.30",
-=======
   "version": "3.0.0-alpha.35",
->>>>>>> 8b53aa39
   "description": "Wails Runtime",
   "types": "types/index.d.ts",
   "exports": {
