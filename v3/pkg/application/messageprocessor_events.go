--- conflicted
+++ resolved
@@ -1,15 +1,9 @@
 package application
 
 import (
-<<<<<<< HEAD
+	"encoding/json"
+
 	"github.com/wailsapp/wails/v3/pkg/errs"
-=======
-	"encoding/json"
-	"fmt"
-	"net/http"
-
-	"github.com/pkg/errors"
->>>>>>> 0ed4e059
 )
 
 const (
@@ -24,33 +18,22 @@
 	switch req.Method {
 	case EventsEmit:
 		var event CustomEvent
-<<<<<<< HEAD
-		err := req.Args.ToStruct(&event)
-=======
 		var options struct {
 			Name *string         `json:"name"`
 			Data json.RawMessage `json:"data"`
 		}
 
-		err := params.ToStruct(&options)
->>>>>>> 0ed4e059
+		err := req.Args.ToStruct(&options)
 		if err != nil {
 			return nil, errs.WrapInvalidEventsCallErrorf(err, "error parsing event")
 		}
-<<<<<<< HEAD
-		if event.Name == "" {
+		if options.Name == nil {
 			return nil, errs.NewInvalidEventsCallErrorf("missing event name")
-=======
-		if options.Name == nil {
-			m.httpError(rw, "Invalid events call:", errors.New("missing event name"))
-			return
->>>>>>> 0ed4e059
 		}
 
 		data, err := decodeEventData(*options.Name, options.Data)
 		if err != nil {
-			m.httpError(rw, "Events.Emit failed: ", fmt.Errorf("error parsing event data: %w", err))
-			return
+			return nil, errs.WrapInvalidEventsCallErrorf(err, "error parsing event data")
 		}
 
 		event.Name = *options.Name
@@ -58,12 +41,7 @@
 		event.Sender = window.Name()
 		globalApplication.Event.EmitEvent(&event)
 
-<<<<<<< HEAD
-		return unit, nil
-=======
-		m.json(rw, event.IsCancelled())
-		m.Info("Runtime call:", "method", "Events."+eventsMethodNames[method], "name", event.Name, "sender", event.Sender, "data", event.Data, "cancelled", event.IsCancelled())
->>>>>>> 0ed4e059
+		return event.IsCancelled(), nil
 	default:
 		return nil, errs.NewInvalidEventsCallErrorf("unknown method: %d", req.Method)
 	}
