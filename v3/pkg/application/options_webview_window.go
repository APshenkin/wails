--- conflicted
+++ resolved
@@ -38,17 +38,11 @@
 	Zoom                            float64
 	ZoomControlEnabled              bool
 	EnableDragAndDrop               bool
-<<<<<<< HEAD
-	Mac                             MacWindow
-	Windows                         WindowsWindow
-	Focused                         bool
-=======
 	OpenInspectorOnStartup          bool
 	Mac                             MacWindow
 	Windows                         WindowsWindow
 	Focused                         bool
 	Menu                            *Menu
->>>>>>> adb7ddf8
 }
 
 var WebviewWindowDefaults = &WebviewWindowOptions{
